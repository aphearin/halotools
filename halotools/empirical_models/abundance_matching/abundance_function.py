--- conflicted
+++ resolved
@@ -67,26 +67,16 @@
         raise NotImplementedError(msg)
     
     #check for required attributes
-<<<<<<< HEAD
-    def __init__(self):
-        required_attrs = ["n_increases_with_x","x_abscissa","_use_log_x"]
-=======
     def __init__(self, **kwargs):
         self._constructor_kwargs = kwargs
 
-        required_attrs = ["n_increases_with_x","x_abscissa"]
->>>>>>> e106a295
+        required_attrs = ["n_increases_with_x","x_abscissa","_use_log_x"]
         for attr in required_attrs:
             try:
                 assert hasattr(self, attr)
             except AssertionError:
-<<<<<<< HEAD
                 msg = ("All subclasses of Parent must have the following \n"
                        "attributes: 'n_increases_with_x', 'x_abscissa','_use_log_x'")
-=======
-                msg = ("All subclasses of AbundanceFunction must have the following \n"
-                       "attributes: 'n_increases_with_x', 'x_abscissa'")
->>>>>>> e106a295
                 raise HalotoolsError(msg)
 
 
